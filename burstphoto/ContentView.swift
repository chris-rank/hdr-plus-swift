--- conflicted
+++ resolved
@@ -399,11 +399,6 @@
         } else {
           NSApp.sendAction(Selector(("showPreferencesWindow:")), to: nil, from: nil)
         }
-<<<<<<< HEAD
-        
-        
-=======
->>>>>>> d48d4cd6
     }
     
     var body: some View {
